--- conflicted
+++ resolved
@@ -290,11 +290,6 @@
 		}
 
 		nextState.messageStash[TypedError.ReceivedTarget] = msg
-<<<<<<< HEAD
-=======
-		// Do not reclaim stashed message.
-		msg.keepMessage = true
->>>>>>> b7b2f17c
 
 		return nextState
 
